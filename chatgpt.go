package main

import (
	"encoding/json"
	"fmt"
	"html/template"
	"io"
	"net/http"
	"os"
	"path/filepath"
	"strconv"
	"time"

<<<<<<< HEAD
	. "github.com/breadchris/share/html2"

=======
>>>>>>> f0896f84
	"github.com/google/uuid"
	"github.com/sashabaranov/go-openai"
)

type ChatMessage struct {
	Role    string `json:"role"`
	Content string `json:"content"`
}

type ChatState struct {
	ID       string
	Name     string
	Messages []ChatMessage `json:"messages"`
}

var (
	tm    *template.Template
	tmmsg *template.Template
)

func SetupChatgpt(s *OpenAIService) *http.ServeMux {
	m := http.NewServeMux()
	tm = template.Must(template.ParseFiles("chatgpt.html"))
	tmmsg = template.Must(template.ParseFiles("chatgptmsg.html"))

	m.HandleFunc("/", s.homeHandler)
	m.HandleFunc("/{id}", s.homeHandler)
	m.HandleFunc("/send", s.sendMessageHandler)
	m.HandleFunc("/chat", s.chatgptHandler)
	return m
}

type OpenAIService struct {
	Client *openai.Client
}

func NewOpenAIService(config AppConfig) *OpenAIService {
	c := openai.NewClient(config.OpenAIKey)
	return &OpenAIService{
		Client: c,
	}
}

func (s *OpenAIService) homeHandler(w http.ResponseWriter, r *http.Request) {
	i := r.PathValue("id")
	var chatState ChatState
	if i != "" {
		chatState = loadChatState(i)
	}
	chats := loadChats()
	err := tm.Execute(w, struct {
		Chats    []ChatState
		Messages []ChatMessage
	}{Chats: chats, Messages: chatState.Messages})
	if err != nil {
		http.Error(w, err.Error(), http.StatusInternalServerError)
	}
}

func (s *OpenAIService) sendMessageHandler(w http.ResponseWriter, r *http.Request) {
	r.ParseForm()
	message := r.FormValue("message")
	chatID := r.URL.Query().Get("chat")

	if chatID == "" {
		chatID = uuid.NewString()
		err := saveChat(ChatState{ID: chatID, Name: fmt.Sprintf("Chat %s", chatID)})
		if err != nil {
			http.Error(w, err.Error(), http.StatusInternalServerError)
			return
		}
	}

	chatState := loadChatState(chatID)
	chatState.Messages = append(chatState.Messages, ChatMessage{Role: "user", Content: message})

	// Call OpenAI API
	req := openai.ChatCompletionRequest{
		Model: openai.GPT4o20240513,
		Messages: []openai.ChatCompletionMessage{
			{Role: "system", Content: "You are a helpful assistant."},
			{Role: "user", Content: message},
		},
	}
	resp, err := s.Client.CreateChatCompletion(r.Context(), req)
	if err != nil {
		http.Error(w, err.Error(), http.StatusInternalServerError)
		return
	}

	chatState.Messages = append(
		chatState.Messages,
		ChatMessage{
			Role: "assistant", Content: resp.Choices[0].Message.Content,
		},
	)
	saveChatState(chatID, chatState)

	err = tmmsg.Execute(w, chatState)
	if err != nil {
		http.Error(w, err.Error(), http.StatusInternalServerError)
	}
}

func (s *OpenAIService) chatgptHandler(w http.ResponseWriter, r *http.Request) {
	chatID := filepath.Base(r.URL.Path)
	chatState := loadChatState(chatID)
	err := tmmsg.ExecuteTemplate(w, "chat-messages", chatState)
	if err != nil {
		http.Error(w, err.Error(), http.StatusInternalServerError)
	}
}

func loadChats() []ChatState {
	files, _ := os.ReadDir("data/chatgpt")
	var chats []ChatState
	for _, f := range files {
		if filepath.Ext(f.Name()) == ".json" {
			data, _ := os.ReadFile("data/chatgpt/" + f.Name())
			var chat ChatState
			err := json.Unmarshal(data, &chat)
			if err != nil {
				fmt.Println(err)
				continue
			}
			chats = append(chats, chat)
		}
	}
	return chats
}

func saveChat(chat ChatState) error {
	data, _ := json.Marshal(chat)
	// create the directory if it doesn't exist
	if err := os.MkdirAll("data/chatgpt", 0755); err != nil {
		return err
	}
	return os.WriteFile(fmt.Sprintf("data/chatgpt/%s.json", chat.ID), data, 0644)
}

func loadChatState(chatID string) ChatState {
	data, err := os.ReadFile(fmt.Sprintf("data/chatgpt/%s.json", chatID))
	if err != nil {
		return ChatState{}
	}
	var state ChatState
	json.Unmarshal(data, &state)
	return state
}

func saveChatState(chatID string, state ChatState) {
	data, _ := json.Marshal(state)
	os.WriteFile(fmt.Sprintf("data/chatgpt/%s.json", chatID), data, 0644)
}

func (s *OpenAIService) GenerateImage(w http.ResponseWriter, r *http.Request) string {
	r.ParseForm()
	prompt := r.FormValue("content")
	req := openai.ImageRequest{
		Model:          openai.CreateImageModelDallE3,
		Prompt:         prompt,
		N:              1,
		Quality:        openai.CreateImageQualityHD,
		Size:           openai.CreateImageSize1024x1792,
		Style:          openai.CreateImageStyleVivid,
		ResponseFormat: openai.CreateImageResponseFormatURL,
	}
	resp, err := s.Client.CreateImage(r.Context(), req)
	if err != nil {
		fmt.Println(err)
		http.Error(w, "Error generating image", http.StatusInternalServerError)
		return ""
	}
	imageURL := resp.Data[0].URL
	fmt.Println(imageURL)

	// Download the image
	imageResp, err := http.Get(imageURL)
	if err != nil {
		http.Error(w, "Error downloading image", http.StatusInternalServerError)
	}
	defer imageResp.Body.Close()

	now := strconv.Itoa(time.Now().Nanosecond())
	imageName := fmt.Sprintf("generated_image%s.png", now)
	// Define the output path for the generated image
	outputPath := fmt.Sprintf("./data/images/" + imageName)

	// Create the output file
	file, err := os.Create(outputPath)
	if err != nil {
		http.Error(w, "Error creating file", http.StatusInternalServerError)
	}
	defer file.Close()

	// Write the image to the file
	_, err = io.Copy(file, imageResp.Body)
	if err != nil {
		http.Error(w, "Error writing image", http.StatusInternalServerError)
	}

	return imageName
	// image := Img(Attr("style", "max-width: 100%; object-fit: contain;"), Attr("src", "/data/images/"+imageName), Attr("alt", "Uploaded Image"))

	// w.Write([]byte(image.Render()))
}<|MERGE_RESOLUTION|>--- conflicted
+++ resolved
@@ -11,11 +11,6 @@
 	"strconv"
 	"time"
 
-<<<<<<< HEAD
-	. "github.com/breadchris/share/html2"
-
-=======
->>>>>>> f0896f84
 	"github.com/google/uuid"
 	"github.com/sashabaranov/go-openai"
 )
