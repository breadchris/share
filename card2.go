--- conflicted
+++ resolved
@@ -434,19 +434,6 @@
 func buildPage(content *Node, title string) *Node {
 	// Wrap the content in a responsive flex container that starts at the top and is centered horizontally.
 	return DefaultLayout(
-<<<<<<< HEAD
-		Div(
-			Script(
-				Src("https://unpkg.com/htmx.org@1.9.12/dist/ext/ws.js"),
-			),
-			Attr("hx-ext", "ws"),
-			Attr("ws-connect", "/websocket/ws"),
-			Class("flex flex-col items-center justify-start min-h-screen pt-8"),
-			Div(
-				Id("content-container"),
-				Class("w-full max-w-7xl px-4 sm:px-6 lg:px-8"),
-				Ch(content.Children),
-=======
 		Body(
 			Attr("data-theme", "dracula"),
 			Script(
@@ -463,7 +450,6 @@
 					// Class("w-full max-w-7xl px-4 sm:px-6 lg:px-8"),
 					Ch(content.Children),
 				),
->>>>>>> e078292c
 			),
 		),
 	)
