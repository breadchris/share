--- conflicted
+++ resolved
@@ -5,10 +5,6 @@
 	"crypto/x509"
 	"encoding/json"
 	"fmt"
-<<<<<<< HEAD
-=======
-	"github.com/breadchris/share/graph"
->>>>>>> 7dc4178b
 	"html/template"
 	"io"
 	"io/ioutil"
@@ -19,10 +15,6 @@
 	"os/exec"
 	"path"
 	"path/filepath"
-<<<<<<< HEAD
-	"reflect"
-=======
->>>>>>> 7dc4178b
 	"strconv"
 	"strings"
 
@@ -34,6 +26,7 @@
 	"github.com/breadchris/share/editor/config"
 	"github.com/breadchris/share/editor/leaps"
 	"github.com/breadchris/share/editor/playground"
+	"github.com/breadchris/share/graph"
 	. "github.com/breadchris/share/html"
 	"github.com/breadchris/share/llm"
 	"github.com/breadchris/share/session"
@@ -85,13 +78,8 @@
 	setupCursor()
 	setupRecipe()
 	fileUpload()
-<<<<<<< HEAD
-	setupSpotify(appConfig)
-	SetupCalendar()
-=======
 	go scheduleScraping()
 	// ScrapeEverOut(0, 10)
->>>>>>> 7dc4178b
 
 	db, err := NewDBAny("data/testdb/")
 	if err != nil {
@@ -287,13 +275,7 @@
 		}
 	} else {
 		log.Printf("Starting HTTP server on port: %d", port)
-<<<<<<< HEAD
-		//serve on network
-		http.ListenAndServe(fmt.Sprintf(":%d", port), h)
-		// http.ListenAndServe(fmt.Sprintf("localhost:%d", port), h)
-=======
 		http.ListenAndServe(fmt.Sprintf("0.0.0.0:%d", port), h)
->>>>>>> 7dc4178b
 	}
 }
 
