--- conflicted
+++ resolved
@@ -226,7 +226,7 @@
 			return
 		}
 		http.Redirect(w, r, "/card/"+id, http.StatusSeeOther)
-		return 
+		return
 	}
 
 	NewWebsocketPage(makeCard(db, id, w, r).Children).RenderPage(w, r)
@@ -374,14 +374,10 @@
 		},
 	}
 
-<<<<<<< HEAD
-	fmt.Println("Calling generateNewCard")
-=======
 	tool := openai.Tool{}
 	tool.Type = "function"
 	tool.Function = &function
 
->>>>>>> 4efb0308
 	resp, err := d.AI.CreateChatCompletion(r.Context(), openai.ChatCompletionRequest{
 		Model: openai.GPT4o20240513,
 		Messages: []openai.ChatCompletionMessage{
